[package]
<<<<<<< HEAD
name = "num-bigfloat"
version = "1.3.1"
=======
name = "astro-float"
version = "0.0.1"
>>>>>>> 94ceb4dd
edition = "2021"
authors = ["stencillogic <stencillogic@gmail.com>"]
license = "MIT"
description = "Multiple precision floating point numbers implemented purely in Rust."
categories = ["algorithms", "data-structures", "science"]
keywords = ["bigfloat", "numeric", "decimal", "mathematics", "bignum"]
readme = "README.md"
repository = "https://github.com/stencillogic/astro-float"

[dev-dependencies]
rand = "0.8.5"

[dependencies]
rand = { version = "0.8.5", optional = true }
lazy_static = { version = "1.4.0" }
itertools = { version = "0.10.3", features = [] }
smallvec = { version = "1.9.0", features = [] }

[features]
default = ["std", "random"]
std = []
random = ["dep:rand"]

[profile.release]
opt-level = 3
lto = true
codegen-units = 1<|MERGE_RESOLUTION|>--- conflicted
+++ resolved
@@ -1,11 +1,6 @@
 [package]
-<<<<<<< HEAD
-name = "num-bigfloat"
-version = "1.3.1"
-=======
 name = "astro-float"
 version = "0.0.1"
->>>>>>> 94ceb4dd
 edition = "2021"
 authors = ["stencillogic <stencillogic@gmail.com>"]
 license = "MIT"
