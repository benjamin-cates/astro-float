<<<<<<< HEAD
//! Square root.

use crate::defs::BigFloatNum;
use crate::defs::Error;


impl BigFloatNum {

    /// Return square root of a number.
    ///
    /// # Errors
    ///
    /// Returns ArgumentIsNegative if `self` is less than 0.
    pub fn sqrt(&self) -> Result<Self, Error> {
        let arg = Self::to_big_float_inc(self);
        let ret = arg.sqrt()?;
        Self::from_big_float_inc(ret)
    }
=======
//! Sqrt computation.

use crate::{
    num::BigFloatNumber, 
    RoundingMode, 
    defs::{Error, EXPONENT_MIN, EXPONENT_MAX},
};
use crate::common::consts::ONE;
use crate::common::consts::THREE;
use crate::common::consts::TEN;
use crate::common::consts::FIFTEEN;


impl BigFloatNumber {

    /// Compute square root of a number.
    pub fn sqrt(&self, rm: RoundingMode) -> Result<Self, Error> {

        if self.is_negative() {
            return Err(Error::InvalidArgument);
        }

        if self.is_zero() {
            return self.clone();
        }

        let mut p = self.get_mantissa_max_bit_len();
        let mut err = 30;
        while p >= 32 {
            p /= 3;
            err += 6;
        }

        let e = self.get_exponent();
        let mut e_shift = 0;
        if e & 1 == 1 {
            err += 1;
            if e < 0 {
                e_shift = 1;
            }
        }

        let mut x = self.clone()?;
        x.set_precision(x.get_mantissa_max_bit_len() + err, RoundingMode::None)?;

        x.set_exponent(e & 1);
        let mut ret= x.sqrt_iter()?;
        ret = x.mul(&ret, RoundingMode::None)?;
        ret.set_precision(self.get_mantissa_max_bit_len(), rm)?;

        // new exponent
        let mut e_corr = ret.get_exponent() as isize + e as isize / 2 - e_shift as isize;
        if e_corr < EXPONENT_MIN as isize {
            let is_positive = ret.is_positive();
            if !Self::process_subnormal(&mut ret.m, &mut e_corr, rm, is_positive) {
                return Self::new(self.get_mantissa_max_bit_len());
            }
        }

        if e_corr > EXPONENT_MAX as isize {
            return Err(Error::ExponentOverflow(ret.get_sign()));
        }

        ret.set_exponent(ret.get_exponent() + e / 2 - e_shift);

        Ok(ret)
    }

    // Computation iteration.
    fn sqrt_iter(&self) -> Result<Self, Error> {

        let mut prec = self.get_mantissa_max_bit_len();

        if prec <= 64 {

            prec *= 3;
            let mut x = ONE.div(self, RoundingMode::None)?;

            while prec > 0 {
                x = self.sqrt_step(x)?;
                prec /= 3;
            }

            Ok(x)

        } else {

            let mut x = self.clone()?;

            x.set_precision((prec + 2) / 3, RoundingMode::None)?;

            let xn= x.sqrt_iter()?;

            self.sqrt_step(xn)
        }
    }

    fn sqrt_step(&self, mut xn: Self) -> Result<Self, Error> {
        // y(n) = self*x(n)
        // x(n+1) = x(n)*2^(-3)*(15 - y(n)*(10 - 3*y(n)))
        
        let yn = self.mul(&xn, RoundingMode::None)?;
        let yn = yn.mul(&xn, RoundingMode::None)?;
        let n1 = THREE.mul(&yn, RoundingMode::None)?;
        let n2 = TEN.sub(&n1, RoundingMode::None)?;
        let n3 = yn.mul(&n2, RoundingMode::None)?;
        let n4 = FIFTEEN.sub(&n3, RoundingMode::None)?;

        xn.set_exponent(xn.get_exponent() - 3);
        xn.mul(&n4, RoundingMode::None)
    }
>>>>>>> 94ceb4dd
}

#[cfg(test)]
mod tests {

    use super::*;
<<<<<<< HEAD
    use crate::defs::DECIMAL_POSITIONS;
    use crate::defs::DECIMAL_SIGN_NEG;
=======
    use crate::{Exponent, Sign};
>>>>>>> 94ceb4dd

    #[test]
    fn test_sqrt() {
/* 
         let n1 = BigFloatNumber::from_raw_parts(
            &[1616073276, 160212377, 2290662135],
            96, Sign::Pos, -70).unwrap();
        let n2 = n1.sqrt(RoundingMode::ToEven).unwrap();
        println!("{:?}", n2.mul(&n2, RoundingMode::ToEven).unwrap());
        return;  */

        let mut eps = ONE.clone().unwrap();
        let prec = 3200;

        for _ in 0..1000 {

            let mut d1 = BigFloatNumber::random_normal(prec, -80, 80).unwrap();
            if d1.is_negative() {
                d1.inv_sign();
            }

            let d2 = d1.sqrt(RoundingMode::ToEven).unwrap();
            let d3 = d2.mul(&d2, RoundingMode::ToEven).unwrap();

            eps.set_exponent(d1.get_exponent() - prec as Exponent + 2);
            //println!("d1 {:?}\nd3 {:?}", d1, d3);
            assert!(d1.sub(&d3, RoundingMode::ToEven).unwrap().abs().unwrap().cmp(&eps) < 0);
        }
    }


    #[ignore]
    #[test]
    fn sqrt_perf() {

<<<<<<< HEAD
        let mut d1 ;
        
        let mut epsilon = BigFloatNum::one();
        epsilon.e = - epsilon.n as i8 + 1 - (DECIMAL_POSITIONS as i8);

        d1 = BigFloatNum::new();
        d1.m[0] = 10;
        d1.n = 2;
        let ret = d1.sqrt().unwrap();
        let ret = ret.mul(&ret).unwrap();
        assert!(d1.sub(&ret).unwrap().abs().cmp(&epsilon) <= 0);


        // sqrt(1234567890.1234567 = 1.2345...+10^9)
        d1 = BigFloatNum::new();
        d1.m[0] = 4567;
        d1.m[1] = 123;
        d1.m[2] = 6789;
        d1.m[3] = 2345;
        d1.m[4] = 1;
        d1.n = 17;
        d1.e = -7;
        let ret = d1.sqrt().unwrap();
        let ret = ret.mul(&ret).unwrap();
        epsilon.e = -69;    // 1*10^(-30)
        assert!(d1.sub(&ret).unwrap().abs().cmp(&epsilon) <= 0);

        // positive exponent
        d1 = BigFloatNum::new();
        d1.m[0] = 4567;
        d1.m[1] = 123;
        d1.m[2] = 6789;
        d1.m[3] = 2345;
        d1.m[4] = 1;
        d1.n = 17;
        d1.e = 7;
        let ret = d1.sqrt().unwrap();
        let ret = ret.mul(&ret).unwrap();
        epsilon.e = -55;    // 1*10^(-16)
        assert!(d1.sub(&ret).unwrap().abs().cmp(&epsilon) <= 0);

        // value less than 1
        d1 = BigFloatNum::new();
        d1.m[0] = 4567;
        d1.m[1] = 123;
        d1.m[2] = 6789;
        d1.m[3] = 2345;
        d1.m[4] = 1;
        d1.n = 17;
        d1.e = -20;
        let ret = d1.sqrt().unwrap();
        let ret = ret.mul(&ret).unwrap();
        epsilon.e = -82;    // 1*10^(-43)
        assert!(d1.sub(&ret).unwrap().abs().cmp(&epsilon) <= 0);

        // value is negative
        d1 = BigFloatNum::new();
        d1.sign = DECIMAL_SIGN_NEG;
        assert!(d1.sqrt().unwrap_err() == Error::ArgumentIsNegative);

        let mut ret;
        let mut d1 = BigFloatNum::new();
        d1.m[0] = 4560;
        d1.m[1] = 123;
        d1.m[2] = 6789;
        d1.m[3] = 2345;
        d1.m[4] = 651;
        d1.m[5] = 41;
        d1.m[6] = 671;
        d1.m[7] = 100;
        d1.m[8] = 0;
        d1.m[9] = 0;
        d1.n = 32;
        d1.e = -36;
        epsilon.e = - epsilon.n as i8 + 3 - (DECIMAL_POSITIONS as i8);
        for i in 1..8000 {
            d1.m[8] = 10+i;
            d1.m[9] = i;
            d1.n = if i < 10 {1} else if i<100 {2} else if i<1000 {3} else {4} + 36;
            ret = d1.sqrt().unwrap();
            ret = ret.mul(&ret).unwrap();
            assert!(ret.div(&d1).unwrap().sub(&BigFloatNum::one()).unwrap().abs().cmp(&epsilon) <= 0);
=======
        let mut n = vec![];
        for _ in 0..100000 {
            let mut n0 = BigFloatNumber::random_normal(132, -0, 0).unwrap();
            n0.set_sign(Sign::Pos);
            n.push(n0);
        }

        for _ in 0..5 {
            let start_time = std::time::Instant::now();
            for ni in n.iter() {
                let f = ni.sqrt(RoundingMode::ToEven).unwrap();
            }
            let time = start_time.elapsed();
            println!("{}", time.as_millis());
>>>>>>> 94ceb4dd
        }
    }
}<|MERGE_RESOLUTION|>--- conflicted
+++ resolved
@@ -1,23 +1,3 @@
-<<<<<<< HEAD
-//! Square root.
-
-use crate::defs::BigFloatNum;
-use crate::defs::Error;
-
-
-impl BigFloatNum {
-
-    /// Return square root of a number.
-    ///
-    /// # Errors
-    ///
-    /// Returns ArgumentIsNegative if `self` is less than 0.
-    pub fn sqrt(&self) -> Result<Self, Error> {
-        let arg = Self::to_big_float_inc(self);
-        let ret = arg.sqrt()?;
-        Self::from_big_float_inc(ret)
-    }
-=======
 //! Sqrt computation.
 
 use crate::{
@@ -129,19 +109,13 @@
         xn.set_exponent(xn.get_exponent() - 3);
         xn.mul(&n4, RoundingMode::None)
     }
->>>>>>> 94ceb4dd
 }
 
 #[cfg(test)]
 mod tests {
 
     use super::*;
-<<<<<<< HEAD
-    use crate::defs::DECIMAL_POSITIONS;
-    use crate::defs::DECIMAL_SIGN_NEG;
-=======
     use crate::{Exponent, Sign};
->>>>>>> 94ceb4dd
 
     #[test]
     fn test_sqrt() {
@@ -177,90 +151,6 @@
     #[test]
     fn sqrt_perf() {
 
-<<<<<<< HEAD
-        let mut d1 ;
-        
-        let mut epsilon = BigFloatNum::one();
-        epsilon.e = - epsilon.n as i8 + 1 - (DECIMAL_POSITIONS as i8);
-
-        d1 = BigFloatNum::new();
-        d1.m[0] = 10;
-        d1.n = 2;
-        let ret = d1.sqrt().unwrap();
-        let ret = ret.mul(&ret).unwrap();
-        assert!(d1.sub(&ret).unwrap().abs().cmp(&epsilon) <= 0);
-
-
-        // sqrt(1234567890.1234567 = 1.2345...+10^9)
-        d1 = BigFloatNum::new();
-        d1.m[0] = 4567;
-        d1.m[1] = 123;
-        d1.m[2] = 6789;
-        d1.m[3] = 2345;
-        d1.m[4] = 1;
-        d1.n = 17;
-        d1.e = -7;
-        let ret = d1.sqrt().unwrap();
-        let ret = ret.mul(&ret).unwrap();
-        epsilon.e = -69;    // 1*10^(-30)
-        assert!(d1.sub(&ret).unwrap().abs().cmp(&epsilon) <= 0);
-
-        // positive exponent
-        d1 = BigFloatNum::new();
-        d1.m[0] = 4567;
-        d1.m[1] = 123;
-        d1.m[2] = 6789;
-        d1.m[3] = 2345;
-        d1.m[4] = 1;
-        d1.n = 17;
-        d1.e = 7;
-        let ret = d1.sqrt().unwrap();
-        let ret = ret.mul(&ret).unwrap();
-        epsilon.e = -55;    // 1*10^(-16)
-        assert!(d1.sub(&ret).unwrap().abs().cmp(&epsilon) <= 0);
-
-        // value less than 1
-        d1 = BigFloatNum::new();
-        d1.m[0] = 4567;
-        d1.m[1] = 123;
-        d1.m[2] = 6789;
-        d1.m[3] = 2345;
-        d1.m[4] = 1;
-        d1.n = 17;
-        d1.e = -20;
-        let ret = d1.sqrt().unwrap();
-        let ret = ret.mul(&ret).unwrap();
-        epsilon.e = -82;    // 1*10^(-43)
-        assert!(d1.sub(&ret).unwrap().abs().cmp(&epsilon) <= 0);
-
-        // value is negative
-        d1 = BigFloatNum::new();
-        d1.sign = DECIMAL_SIGN_NEG;
-        assert!(d1.sqrt().unwrap_err() == Error::ArgumentIsNegative);
-
-        let mut ret;
-        let mut d1 = BigFloatNum::new();
-        d1.m[0] = 4560;
-        d1.m[1] = 123;
-        d1.m[2] = 6789;
-        d1.m[3] = 2345;
-        d1.m[4] = 651;
-        d1.m[5] = 41;
-        d1.m[6] = 671;
-        d1.m[7] = 100;
-        d1.m[8] = 0;
-        d1.m[9] = 0;
-        d1.n = 32;
-        d1.e = -36;
-        epsilon.e = - epsilon.n as i8 + 3 - (DECIMAL_POSITIONS as i8);
-        for i in 1..8000 {
-            d1.m[8] = 10+i;
-            d1.m[9] = i;
-            d1.n = if i < 10 {1} else if i<100 {2} else if i<1000 {3} else {4} + 36;
-            ret = d1.sqrt().unwrap();
-            ret = ret.mul(&ret).unwrap();
-            assert!(ret.div(&d1).unwrap().sub(&BigFloatNum::one()).unwrap().abs().cmp(&epsilon) <= 0);
-=======
         let mut n = vec![];
         for _ in 0..100000 {
             let mut n0 = BigFloatNumber::random_normal(132, -0, 0).unwrap();
@@ -275,7 +165,6 @@
             }
             let time = start_time.elapsed();
             println!("{}", time.as_millis());
->>>>>>> 94ceb4dd
         }
     }
 }