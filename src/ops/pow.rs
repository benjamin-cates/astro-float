<<<<<<< HEAD
//! Power.

use crate::defs::BigFloatNum;
use crate::defs::Error;


impl BigFloatNum {

    /// Return BigFloat to the power of `d1`.
    ///
    /// # Errors
    ///
    /// ExponentOverflow - when result is too big.
    ///
    /// ArgumentIsNegative - when `d1` has fractional part and `self` is negative.
    pub fn pow(&self, d1: &Self) -> Result<Self, Error> {
        let a = Self::to_big_float_inc(self);
        let n = Self::to_big_float_inc(d1);
        let ret = a.pow(&n)?;
        Self::from_big_float_inc(ret)
    }
}
=======
//! Exponentiation.

use crate::{
    num::BigFloatNumber, 
    RoundingMode, 
    defs::{Error, WORD_SIGNIFICANT_BIT, WORD_BIT_SIZE}, 
    common::consts::ONE, Sign,
};
use crate::ops::consts::std::E;


impl BigFloatNumber {

    /// Compute `e` to the power of self.
    pub fn exp(&self, rm: RoundingMode) -> Result<Self, Error> {

        if self.is_zero() {
            return Self::from_word(1, self.get_mantissa_max_bit_len());
        }

        // compute separately for int and fract parts, then combine the results.
        let int = self.get_int_as_usize()?;
        let e_int = if int > 0 {

            let e_const = E.with(|v| -> Result<Self, Error> {
                v.borrow_mut().for_prec(self.get_mantissa_max_bit_len() + 2 + 2*core::mem::size_of::<usize>(), RoundingMode::None)
            })?;

            e_const.powi(int, RoundingMode::None)
        } else {
            ONE.clone()
        }?;

        let mut fract = self.fract()?;
        fract.set_precision(fract.get_mantissa_max_bit_len() + 4, RoundingMode::None)?;
        fract.set_sign(Sign::Pos);
        let e_fract = fract.expf(RoundingMode::None)?;

        let mut ret = e_int.mul(&e_fract, RoundingMode::None)?;
        if self.is_negative() {
            ret = ret.reciprocal(RoundingMode::None)?;
        };

        ret.set_precision(self.get_mantissa_max_bit_len(), rm)?;

        Ok(ret)
    }

    /// Compute power of self to the integer.
    pub fn powi(&self, mut i: usize, rm: RoundingMode) -> Result<Self, Error> {

        if self.is_zero() || i == 1 {
            return self.clone();
        }

        if i == 0 {
            return Self::from_word(1, self.get_mantissa_max_bit_len());
        }

        let mut bit_pos = WORD_BIT_SIZE;
        while bit_pos > 0 {
            bit_pos -= 1;
            i <<= 1;
            if i & WORD_SIGNIFICANT_BIT as usize != 0 {
                bit_pos -= 1;
                i <<= 1;
                break;
            }
        }

        // TODO: consider windowing and precomputed values.
        let mut ret = self.clone()?;
        while bit_pos > 0 {
            bit_pos -= 1;
            ret = ret.mul(&ret, rm)?;
            if i & WORD_SIGNIFICANT_BIT as usize != 0 {
                ret = ret.mul(self, rm)?;
            }
            i <<= 1;
        }

        Ok(ret)
    }

    // e^self for |self| < 1.
    fn expf(self, rm: RoundingMode) -> Result<Self, Error> {
>>>>>>> 94ceb4dd

        let sh = self.sinh_series(rm)?; // faster convergence than direct series

<<<<<<< HEAD
#[cfg(test)]
mod tests {

    use super::*;
    use crate::defs::DECIMAL_SIGN_POS;
    use crate::defs::DECIMAL_POSITIONS;
    use crate::defs::DECIMAL_SIGN_NEG;

    #[test]
    fn test_pow() {

        let mut d1;
        let mut d2;
        let mut ref_num;
        let one = BigFloatNum::one();
        let mut epsilon = BigFloatNum::one();
        epsilon.e = - epsilon.n as i8 + 1 - (DECIMAL_POSITIONS as i8);


        d1 = BigFloatNum::new();
        d2 = BigFloatNum::new();
        d2.m[0] = 2;
        d2.n = 1;
        d1.m[0] = 2345;
        d1.m[1] = 8901;
        d1.m[2] = 4567;
        d1.m[3] = 123;
        d1.n = 15;
        d1.e = -12;
        d2.pow(&d1).unwrap();


        // zero number
        d1 = BigFloatNum::new();
        d2 = BigFloatNum::new();
        ref_num = BigFloatNum::new();
        d1.m[0] = 123;
        d1.n = 3;
        d1.e = -1;
        assert!(d2.pow(&d1).unwrap().cmp(&ref_num) == 0);

        // zero argument
        d1 = BigFloatNum::new();
        d2 = BigFloatNum::new();
        ref_num = BigFloatNum::new();
        ref_num.m[0] = 1;
        ref_num.n = 1;
        d2.m[0] = 400;
        d2.n = 3;
        d2.e = -1;
        assert!(d2.pow(&d1).unwrap().cmp(&ref_num) == 0);

        // argument is too large
        d1 = BigFloatNum::new();
        d2 = BigFloatNum::new();
        d2.m[0] = 2;
        d2.n = 1;
        d1.m[0] = 400;
        d1.n = 3;
        d1.e = 1;
        assert!(d2.pow(&d1).unwrap_err() == Error::ExponentOverflow(DECIMAL_SIGN_POS));

        // argument is too small
        d1 = BigFloatNum::new();
        d2 = BigFloatNum::new();
        ref_num = BigFloatNum::new();
        ref_num.m[0] = 1;
        ref_num.n = 1;
        d1.m[0] = 123;
        d1.m[1] = 123;
        d1.n = 7;
        d1.e = -47;
        d2.m[0] = 2;
        d2.n = 1;
        assert!(d2.pow(&d1).unwrap().cmp(&ref_num) == 0);

        // 2^123.4567890
        d1 = BigFloatNum::new();
        d2 = BigFloatNum::new();
        ref_num = BigFloatNum::new();
        ref_num.m[0] = 5308;
        ref_num.m[1] = 7857;
        ref_num.m[2] = 6147;
        ref_num.m[3] = 8828;
        ref_num.m[4] = 46;
        ref_num.m[5] = 873;
        ref_num.m[6] = 5984; 
        ref_num.m[7] = 9057; 
        ref_num.m[8] = 4749; 
        ref_num.m[9] = 1459;
        ref_num.n = 40;
        ref_num.e = -2;
        d1.m[0] = 7890;
        d1.m[1] = 3456;
        d1.m[2] = 12;
        d1.n = 10;
        d1.e = -7;
        d2.m[0] = 2;
        d2.n = 1;
        assert!(d2.pow(&d1).unwrap().cmp(&ref_num) == 0);

        // negative argument
        ref_num = one.div(&ref_num).unwrap();
        d1.sign = DECIMAL_SIGN_NEG;
        let ret = d2.pow(&d1).unwrap();
        assert!(ret.sub(&ref_num).unwrap().abs().cmp(&epsilon) <= 0);

        // negative base
        d2.sign = DECIMAL_SIGN_NEG;
        ref_num.sign = DECIMAL_SIGN_NEG;
        let ret = d2.pow(&d1).unwrap();
        assert!(ret.sub(&ref_num).unwrap().abs().cmp(&epsilon) <= 0);

        // negative base, even int arg
        d1 = BigFloatNum::new();
        d1.m[0] = 2;
        d1.n = 1;
        d2.sign = DECIMAL_SIGN_NEG;
        let ret = d2.pow(&d1).unwrap();
        ref_num = d2.mul(&d2).unwrap();
        assert!(ret.sub(&ref_num).unwrap().abs().cmp(&epsilon) <= 0);

        // negative base, odd int arg
        d1 = d1.add(&BigFloatNum::one()).unwrap();
        d2.sign = DECIMAL_SIGN_NEG;
        let ret = d2.pow(&d1).unwrap();
        ref_num = d2.mul(&d2).unwrap().mul(&d2).unwrap();
        assert!(ret.sub(&ref_num).unwrap().abs().cmp(&epsilon) <= 0);

        let mut ret;
        let mut inv;
        d2 = BigFloatNum::new();
        d2.m[0] = 4560;
        d2.m[1] = 123;
        d2.m[2] = 6789;
        d2.m[3] = 2345;
        d2.m[4] = 651;
        d2.m[5] = 41;
        d2.m[6] = 671;
        d2.m[7] = 100;
        d2.m[8] = 10;
        d2.m[9] = 0;
        d2.n = 34;
        d2.e = -33;
        d1 = BigFloatNum::new();
        d1.m[0] = 2;
        d1.m[1] = 0;
        d1.m[2] = 0;
        d1.n = 10;
        epsilon.e = -79; // 1 digit discrepancy
        d1.e = -8;
        for i in 1..100 {
            for j in 0..10 {
                d2.m[2] = i;
                d2.m[5] = i;
                d1.m[1] = j*1000;
                d1.m[2] = 10+j;
                inv = one.div(&d1).unwrap();
                ret = d2.pow(&d1).unwrap();
                ret = ret.pow(&inv).unwrap();
                assert!(d2.sub(&ret).unwrap().abs().cmp(&epsilon) <= 0);
            }
        }
=======
        // e = sh + sqrt(sh^2 + 1)
        let sq = sh.mul(&sh, rm)?;
        let sq2 = sq.add(&ONE, rm)?;
        let sq3 = sq2.sqrt(rm)?;
        sq3.add(&sh, rm)
>>>>>>> 94ceb4dd
    }
}
<|MERGE_RESOLUTION|>--- conflicted
+++ resolved
@@ -1,27 +1,3 @@
-<<<<<<< HEAD
-//! Power.
-
-use crate::defs::BigFloatNum;
-use crate::defs::Error;
-
-
-impl BigFloatNum {
-
-    /// Return BigFloat to the power of `d1`.
-    ///
-    /// # Errors
-    ///
-    /// ExponentOverflow - when result is too big.
-    ///
-    /// ArgumentIsNegative - when `d1` has fractional part and `self` is negative.
-    pub fn pow(&self, d1: &Self) -> Result<Self, Error> {
-        let a = Self::to_big_float_inc(self);
-        let n = Self::to_big_float_inc(d1);
-        let ret = a.pow(&n)?;
-        Self::from_big_float_inc(ret)
-    }
-}
-=======
 //! Exponentiation.
 
 use crate::{
@@ -108,180 +84,13 @@
 
     // e^self for |self| < 1.
     fn expf(self, rm: RoundingMode) -> Result<Self, Error> {
->>>>>>> 94ceb4dd
 
         let sh = self.sinh_series(rm)?; // faster convergence than direct series
 
-<<<<<<< HEAD
-#[cfg(test)]
-mod tests {
-
-    use super::*;
-    use crate::defs::DECIMAL_SIGN_POS;
-    use crate::defs::DECIMAL_POSITIONS;
-    use crate::defs::DECIMAL_SIGN_NEG;
-
-    #[test]
-    fn test_pow() {
-
-        let mut d1;
-        let mut d2;
-        let mut ref_num;
-        let one = BigFloatNum::one();
-        let mut epsilon = BigFloatNum::one();
-        epsilon.e = - epsilon.n as i8 + 1 - (DECIMAL_POSITIONS as i8);
-
-
-        d1 = BigFloatNum::new();
-        d2 = BigFloatNum::new();
-        d2.m[0] = 2;
-        d2.n = 1;
-        d1.m[0] = 2345;
-        d1.m[1] = 8901;
-        d1.m[2] = 4567;
-        d1.m[3] = 123;
-        d1.n = 15;
-        d1.e = -12;
-        d2.pow(&d1).unwrap();
-
-
-        // zero number
-        d1 = BigFloatNum::new();
-        d2 = BigFloatNum::new();
-        ref_num = BigFloatNum::new();
-        d1.m[0] = 123;
-        d1.n = 3;
-        d1.e = -1;
-        assert!(d2.pow(&d1).unwrap().cmp(&ref_num) == 0);
-
-        // zero argument
-        d1 = BigFloatNum::new();
-        d2 = BigFloatNum::new();
-        ref_num = BigFloatNum::new();
-        ref_num.m[0] = 1;
-        ref_num.n = 1;
-        d2.m[0] = 400;
-        d2.n = 3;
-        d2.e = -1;
-        assert!(d2.pow(&d1).unwrap().cmp(&ref_num) == 0);
-
-        // argument is too large
-        d1 = BigFloatNum::new();
-        d2 = BigFloatNum::new();
-        d2.m[0] = 2;
-        d2.n = 1;
-        d1.m[0] = 400;
-        d1.n = 3;
-        d1.e = 1;
-        assert!(d2.pow(&d1).unwrap_err() == Error::ExponentOverflow(DECIMAL_SIGN_POS));
-
-        // argument is too small
-        d1 = BigFloatNum::new();
-        d2 = BigFloatNum::new();
-        ref_num = BigFloatNum::new();
-        ref_num.m[0] = 1;
-        ref_num.n = 1;
-        d1.m[0] = 123;
-        d1.m[1] = 123;
-        d1.n = 7;
-        d1.e = -47;
-        d2.m[0] = 2;
-        d2.n = 1;
-        assert!(d2.pow(&d1).unwrap().cmp(&ref_num) == 0);
-
-        // 2^123.4567890
-        d1 = BigFloatNum::new();
-        d2 = BigFloatNum::new();
-        ref_num = BigFloatNum::new();
-        ref_num.m[0] = 5308;
-        ref_num.m[1] = 7857;
-        ref_num.m[2] = 6147;
-        ref_num.m[3] = 8828;
-        ref_num.m[4] = 46;
-        ref_num.m[5] = 873;
-        ref_num.m[6] = 5984; 
-        ref_num.m[7] = 9057; 
-        ref_num.m[8] = 4749; 
-        ref_num.m[9] = 1459;
-        ref_num.n = 40;
-        ref_num.e = -2;
-        d1.m[0] = 7890;
-        d1.m[1] = 3456;
-        d1.m[2] = 12;
-        d1.n = 10;
-        d1.e = -7;
-        d2.m[0] = 2;
-        d2.n = 1;
-        assert!(d2.pow(&d1).unwrap().cmp(&ref_num) == 0);
-
-        // negative argument
-        ref_num = one.div(&ref_num).unwrap();
-        d1.sign = DECIMAL_SIGN_NEG;
-        let ret = d2.pow(&d1).unwrap();
-        assert!(ret.sub(&ref_num).unwrap().abs().cmp(&epsilon) <= 0);
-
-        // negative base
-        d2.sign = DECIMAL_SIGN_NEG;
-        ref_num.sign = DECIMAL_SIGN_NEG;
-        let ret = d2.pow(&d1).unwrap();
-        assert!(ret.sub(&ref_num).unwrap().abs().cmp(&epsilon) <= 0);
-
-        // negative base, even int arg
-        d1 = BigFloatNum::new();
-        d1.m[0] = 2;
-        d1.n = 1;
-        d2.sign = DECIMAL_SIGN_NEG;
-        let ret = d2.pow(&d1).unwrap();
-        ref_num = d2.mul(&d2).unwrap();
-        assert!(ret.sub(&ref_num).unwrap().abs().cmp(&epsilon) <= 0);
-
-        // negative base, odd int arg
-        d1 = d1.add(&BigFloatNum::one()).unwrap();
-        d2.sign = DECIMAL_SIGN_NEG;
-        let ret = d2.pow(&d1).unwrap();
-        ref_num = d2.mul(&d2).unwrap().mul(&d2).unwrap();
-        assert!(ret.sub(&ref_num).unwrap().abs().cmp(&epsilon) <= 0);
-
-        let mut ret;
-        let mut inv;
-        d2 = BigFloatNum::new();
-        d2.m[0] = 4560;
-        d2.m[1] = 123;
-        d2.m[2] = 6789;
-        d2.m[3] = 2345;
-        d2.m[4] = 651;
-        d2.m[5] = 41;
-        d2.m[6] = 671;
-        d2.m[7] = 100;
-        d2.m[8] = 10;
-        d2.m[9] = 0;
-        d2.n = 34;
-        d2.e = -33;
-        d1 = BigFloatNum::new();
-        d1.m[0] = 2;
-        d1.m[1] = 0;
-        d1.m[2] = 0;
-        d1.n = 10;
-        epsilon.e = -79; // 1 digit discrepancy
-        d1.e = -8;
-        for i in 1..100 {
-            for j in 0..10 {
-                d2.m[2] = i;
-                d2.m[5] = i;
-                d1.m[1] = j*1000;
-                d1.m[2] = 10+j;
-                inv = one.div(&d1).unwrap();
-                ret = d2.pow(&d1).unwrap();
-                ret = ret.pow(&inv).unwrap();
-                assert!(d2.sub(&ret).unwrap().abs().cmp(&epsilon) <= 0);
-            }
-        }
-=======
         // e = sh + sqrt(sh^2 + 1)
         let sq = sh.mul(&sh, rm)?;
         let sq2 = sq.add(&ONE, rm)?;
         let sq3 = sq2.sqrt(rm)?;
         sq3.add(&sh, rm)
->>>>>>> 94ceb4dd
     }
 }
